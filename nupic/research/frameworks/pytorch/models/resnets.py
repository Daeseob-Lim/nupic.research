--- conflicted
+++ resolved
@@ -47,10 +47,8 @@
     norm_keys = ["bn1", "bn2", "shortcut"]
 
     def __init__(self, in_planes, planes, stride, conv_layer, conv_args,
-                 act_layer, act_args, norm_layer, norm_args, fuse_relu):
+                 act_layer, act_args, norm_layer, norm_args):
         super(BasicBlock, self).__init__()
-
-        self.fuse_relu = fuse_relu
 
         self.regular_path = nn.Sequential(OrderedDict([
             ("conv1", conv_layer(in_planes, planes, kernel_size=3, stride=stride,
@@ -63,11 +61,8 @@
             ("bn2", norm_layer(planes, **norm_args["bn2"])),
         ]))
 
-        if self.fuse_relu:
-            self.skip_add_relu = nnq.FloatFunctional()
-        else:
-            self.quant_ops = nnq.FloatFunctional()
-            self.post_activation = act_layer(planes, **act_args["act2"])
+        self.quant_ops = nnq.FloatFunctional()
+        self.post_activation = act_layer(planes, **act_args["act2"])
 
         if stride != 1 or in_planes != planes:
             self.shortcut = nn.Sequential(OrderedDict([
@@ -81,26 +76,15 @@
 
     def forward(self, x):
         out = self.regular_path(x)
-        if self.fuse_relu:
-            out = self.skip_add_relu.add_relu(out, self.shortcut(x))
-        else:
-            out = self.quant_ops.add(out, self.shortcut(x))
-            out = self.post_activation(out)
+        out = self.quant_ops.add_relu(out, self.shortcut(x))
+        out = self.post_activation(out)
         return out
 
-<<<<<<< HEAD
-def fuse_model(self, fuse_relu):
-=======
     def fuse_model(self, fuse_relu=False):
->>>>>>> 3957a5c6
         """
         Fuse Conv, BatchNorm and optionally ReLU
         :param fuse_relu: Whether or not to fuse ReLU with Conv/Bn
         """
-<<<<<<< HEAD
-        # Create a list with all Conv2d, BatchNorm2d and ReLU submodule names
-=======
->>>>>>> 3957a5c6
         types_to_fuse = [nn.Conv2d, nn.BatchNorm2d]
         if fuse_relu:
             types_to_fuse.append(nn.ReLU)
@@ -110,7 +94,6 @@
             f"regular_path.{k}" for k, v in self.regular_path.named_modules()
             if isinstance(v, tuple(types_to_fuse))
         ]
-<<<<<<< HEAD
 
         # Break the list into groups of 2 or 3 (cnn, bn, relu)
         group = 3 if fuse_relu else 2
@@ -130,27 +113,6 @@
 
         fuse_modules(self, modules_to_fuse=modules_to_fuse, inplace=True)
 
-=======
-
-        # Break the list into groups of 2 or 3 (cnn, bn, relu)
-        group = 3 if fuse_relu else 2
-        modules_to_fuse = list(map(list, zip_longest(*[iter(submodule_names)] * group)))
-
-        # 2rd Layer has no ReLU. Remove empty entry
-        if fuse_relu:
-            modules_to_fuse[1].pop(-1)
-
-        # Collect shortcut Conv2d and BatchNorm2d submodule names
-        cnn_bn = [
-            f"shortcut.{k}" for k, v in self.shortcut.named_modules()
-            if isinstance(v, (nn.Conv2d, nn.BatchNorm2d))
-        ]
-        if len(cnn_bn) > 0:
-            modules_to_fuse.append(cnn_bn)
-
-        fuse_modules(self, modules_to_fuse=modules_to_fuse, inplace=True)
->>>>>>> 3957a5c6
-
 
 class Bottleneck(nn.Module):
     """Default block for ResNets with >= 50 layers."""
@@ -161,10 +123,8 @@
     norm_keys = ["bn1", "bn2", "bn3", "shortcut"]
 
     def __init__(self, in_planes, planes, stride, conv_layer, conv_args,
-                 act_layer, act_args, norm_layer, norm_args, fuse_relu):
+                 act_layer, act_args, norm_layer, norm_args):
         super().__init__()
-
-        self.fuse_relu = fuse_relu
 
         self.regular_path = nn.Sequential(OrderedDict([
             # 1st layer
@@ -186,13 +146,9 @@
             ("bn3", norm_layer(self.expansion * planes, **norm_args["bn3"])),
         ]))
 
-
-        if self.fuse_relu:
-            self.skip_add_relu = nnq.FloatFunctional()
-        else:
-            self.quant_ops = nnq.FloatFunctional()
-            self.post_activation = act_layer(self.expansion * planes,
-                                             **act_args["act3"])
+        self.quant_ops = nnq.FloatFunctional()
+        self.post_activation = act_layer(self.expansion * planes,
+                                            **act_args["act3"])
 
         if stride != 1 or in_planes != self.expansion * planes:
             self.shortcut = nn.Sequential(OrderedDict([
@@ -207,23 +163,15 @@
 
     def forward(self, x):
         out = self.regular_path(x)
-        if self.fuse_relu:
-            out = self.skip_add_relu.add_relu(out, self.shortcut(x))
-        else:
-            out = self.quant_ops.add(out, self.shortcut(x))
-            out = self.post_activation(out)
+        out = self.quant_ops.add_relu(out, self.shortcut(x))
+        out = self.post_activation(out)
         return out
 
-<<<<<<< HEAD
-    def fuse_model(self, fuse_relu):
-=======
     def fuse_model(self, fuse_relu=False):
->>>>>>> 3957a5c6
         """
         Fuse Conv, BatchNorm and optionally ReLU for the first 2 layers and for
         the 3rd and shortcut layers. The post activation ReLU will not be fused
         due to the extra addition
-<<<<<<< HEAD
 
         :param fuse_relu: Whether or not to fuse ReLU with Conv/Bn
         """
@@ -252,36 +200,6 @@
         if len(cnn_bn) > 0:
             modules_to_fuse.append(cnn_bn)
 
-=======
-
-        :param fuse_relu: Whether or not to fuse ReLU with Conv/Bn
-        """
-        # Create a list with all Conv2d, BatchNorm2d and ReLU submodule names
-        types_to_fuse = [nn.Conv2d, nn.BatchNorm2d]
-        if fuse_relu:
-            types_to_fuse.append(nn.ReLU)
-        submodule_names = [
-            f"regular_path.{k}" for k, v in self.regular_path.named_modules()
-            if isinstance(v, tuple(types_to_fuse))
-        ]
-
-        # Break the list into groups of 2 or 3 (cnn, bn, relu)
-        group = 3 if fuse_relu else 2
-        modules_to_fuse = list(map(list, zip_longest(*[iter(submodule_names)] * group)))
-
-        # 3rd Layer has no ReLU. Remove empty entry
-        if fuse_relu:
-            modules_to_fuse[2].pop(-1)
-
-        # Collect shortcut Conv2d and BatchNorm2d submodule names
-        cnn_bn = [
-            f"shortcut.{k}" for k, v in self.shortcut.named_modules()
-            if isinstance(v, (nn.Conv2d, nn.BatchNorm2d))
-        ]
-        if len(cnn_bn) > 0:
-            modules_to_fuse.append(cnn_bn)
-
->>>>>>> 3957a5c6
         fuse_modules(self, modules_to_fuse=modules_to_fuse, inplace=True)
 
 
@@ -349,7 +267,7 @@
                  norm_layer=nn.BatchNorm2d,
                  norm_args=None,
                  deprecated_compatibility_mode=False,
-                 fuse_relu=None):
+                 ):
         """
         :param conv_layer:
             A conv2d layer that receives the arguments of a nn.Conv2d and custom
@@ -406,8 +324,6 @@
         norm_args = expand_args(norm_args, num_blocks, block.norm_keys)
         act_args = expand_args(act_args, num_blocks, block.act_keys)
         linear_args = linear_args or {}
-
-        self.fuse_relu = fuse_relu
 
         if not deprecated_compatibility_mode:
             # Previous models expect to receive the kernel size in the
@@ -485,8 +401,7 @@
             layers.append(block(self.in_planes, planes, stride=stride,
                                 conv_layer=conv_layer, conv_args=ca,
                                 act_layer=act_layer, act_args=aa,
-                                norm_layer=norm_layer, norm_args=na,
-                                fuse_relu=self.fuse_relu))
+                                norm_layer=norm_layer, norm_args=na))
             self.in_planes = planes * block.expansion
         return nn.Sequential(*layers)
 
@@ -498,21 +413,11 @@
         return out
 
     def fuse_model(self, fuse_relu=False):
-<<<<<<< HEAD
-        """Fuse conv/bn and optionally relu modules in resnet models to prepare
-=======
         """Fuse conv/bn and optinally relu modules in resnet models to prepare
->>>>>>> 3957a5c6
          for quantization.
         Model is modified in place
         :param fuse_relu: Whether or not to fuse ReLU with Conv/Bn
         """
-<<<<<<< HEAD
-        # Override external call if defined
-        if self.fuse_relu is not None:
-            fuse_relu = self.fuse_relu
-=======
->>>>>>> 3957a5c6
         # Fuse bottleneck layers
         for m in self.features.modules():
             if isinstance(m, (BasicBlock, Bottleneck)):
@@ -539,11 +444,8 @@
                 act_name = next(f"act_stem.{k}" for k, v in act_stem.named_module()
                                 if isinstance(v, nn.ReLU))
                 modules_to_fuse.append(act_name)
-<<<<<<< HEAD
-=======
 
         fuse_modules(self.features, modules_to_fuse, inplace=True)
->>>>>>> 3957a5c6
 
         fuse_modules(self.features, modules_to_fuse, inplace=True)
 
