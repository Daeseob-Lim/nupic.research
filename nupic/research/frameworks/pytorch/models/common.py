--- conflicted
+++ resolved
@@ -63,16 +63,9 @@
             nn.AdaptiveAvgPool2d(1),
         )
         self.classifier = nn.Sequential(
-<<<<<<< HEAD
             Flatten(),
             nn.Linear(128, 100),
             nn.Linear(100, num_classes),
-=======
-            nn.Flatten(),
-            nn.Linear(int(np.prod(input_size)), 100),
-            nn.Linear(100, 100),
-            nn.Linear(100, num_classes)
->>>>>>> e347aa1c
         )
 
     def forward(self, x):
