--- conflicted
+++ resolved
@@ -153,19 +153,9 @@
     # run once per experiment state
     # columns might differ between experiments
     dataframes = []
-    idx = 0
     for exp_state, exp_name in experiment_states:
         progress, params = _read_experiment(exp_state, experiment_path)
-<<<<<<< HEAD
-        idx = 10
-        if len(progress) != 0 and idx > 3:
-            # print(len(progress))
-            # print(progress)
-            # import pdb; pdb.set_trace()
-            # break
-=======
         if len(progress) != 0:
->>>>>>> 276ee7f2
             dataframes.append(
                 _get_value(
                     progress,
@@ -220,7 +210,6 @@
             with open(params_file) as f:
                 params[exp_tag] = json.load(f)
 
-    # import pdb; pdb.set_trace()
     return progress, params
 
 
