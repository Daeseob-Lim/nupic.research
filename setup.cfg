--- conflicted
+++ resolved
@@ -75,11 +75,6 @@
     ax-platform
     botorch
     gpytorch
-<<<<<<< HEAD
-    nupic.research
-=======
-    pytorch-lightning==1.2.9
->>>>>>> 48c05808
 
 gsc =
     librosa==0.7.1
