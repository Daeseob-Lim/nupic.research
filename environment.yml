--- conflicted
+++ resolved
@@ -21,11 +21,8 @@
       - -e ".[dev]"
 
       # Install nupic.research common frameworks
-<<<<<<< HEAD
       - -e packages/sigopt
-=======
       - -e packages/wandb
->>>>>>> 1e376df1
 
       # Install projects extra dependency
       # See `setup.cfg` for available extras.
