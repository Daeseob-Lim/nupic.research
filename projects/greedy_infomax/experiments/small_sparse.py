--- conflicted
+++ resolved
@@ -34,13 +34,10 @@
     WrappedSparseSmallVisionModel,
     WrappedSuperGreedySmallSparseVisionModel,
 )
-<<<<<<< HEAD
-=======
 from nupic.research.frameworks.greedy_infomax.utils.model_utils import (
     evaluate_gim_model,
     train_gim_model,
 )
->>>>>>> c27b45c6
 from nupic.research.frameworks.sigopt.sigopt_experiment import SigOptExperiment
 from nupic.research.frameworks.vernon.distributed import experiments, mixins
 from nupic.torch.modules import SparseWeights2d
@@ -212,8 +209,6 @@
         super().setup_experiment(config)
 
 
-<<<<<<< HEAD
-=======
 class MultiHeadedGreedyInfoMaxExperiment(
     mixins.LogEveryLoss,
     mixins.RezeroWeights,
@@ -239,7 +234,6 @@
         super().setup_experiment(config)
 
 
->>>>>>> c27b45c6
 SPARSE_SMALL_GRID_SEARCH = deepcopy(STATIC_SPARSE_WEIGHTS_SMALL)
 SPARSE_SMALL_GRID_SEARCH.update(
     dict(
@@ -593,10 +587,6 @@
 exp_num_channels, exp_required_density = channels_density[
     max_lr_grid_search_experiment_idx
 ]
-max_lr_grid_search_experiment_idx = 4
-exp_num_channels, exp_required_density = channels_density[
-    max_lr_grid_search_experiment_idx
-]
 exp_required_sparsity = 1.0 - exp_required_density
 max_lr_grid_search_args = deepcopy(model_args)
 max_lr_grid_search_args.update(percent_on=1.0)
