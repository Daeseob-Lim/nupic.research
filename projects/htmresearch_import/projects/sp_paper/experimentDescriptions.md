--- conflicted
+++ resolved
@@ -40,10 +40,6 @@
 `run train_sp_topology.py -d randomBarSets -b 1 --name random_bars_with_topology --spatialImp monitored_sp --changeDataSetContinuously 1 --boosting 1`
 
 # Fault tolerance experiment (with topology)
-<<<<<<< HEAD
-## Train faulty_SP on random bar set dataset
-`run train_sp_topology.py -d randomBarSets -b 1 --name trauma_boosting_with_topology --changeDataSetContinuously 1 --spatialImp faulty_sp --killCellsAt 180 --trackOverlapCurve 1 -e 600 --checkTestInput 0 --checkRFCenters 1`
-=======
 
 ## Fault tolerance to SP column death 
 Train faulty_SP on random bar set dataset
@@ -52,7 +48,6 @@
 ## Fault tolerance to input afferents death
 `run train_sp_topology.py -d randomBarSets -b 1 --name trauma_inputs_with_topology --changeDataSetContinuously 1 --spatialImp faulty_sp --killInputsAfter 180 --runClassification 0 --trackOverlapCurve 0 -e 600 --checkTestInput 1 --checkRFCenters 1`
 
->>>>>>> ea5e914e
 ## analyze results
 `run analyze_trauma_experiment.py`
 ## make trauma movie (requires ffmpeg)
