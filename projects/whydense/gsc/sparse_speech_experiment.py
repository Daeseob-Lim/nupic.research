# ----------------------------------------------------------------------
# Numenta Platform for Intelligent Computing (NuPIC)
# Copyright (C) 2018, Numenta, Inc.  Unless you have an agreement
# with Numenta, Inc., for a separate license for this software code, the
# following terms and conditions apply:
#
# This program is free software: you can redistribute it and/or modify
# it under the terms of the GNU Affero Public License version 3 as
# published by the Free Software Foundation.
#
# This program is distributed in the hope that it will be useful,
# but WITHOUT ANY WARRANTY; without even the implied warranty of
# MERCHANTABILITY or FITNESS FOR A PARTICULAR PURPOSE.
# See the GNU Affero Public License for more details.
#
# You should have received a copy of the GNU Affero Public License
# along with this program.  If not, see http://www.gnu.org/licenses.
#
# http://numenta.org/licenses/
# ----------------------------------------------------------------------
import logging
import os
import time

import torch
import torch.nn.functional as F
import torch.optim as optim
from torch.utils.data import DataLoader

from nupic.research.frameworks.pytorch.dataset_utils import PreprocessedDataset
from nupic.research.frameworks.pytorch.model_utils import (
    count_nonzero_params,
    set_random_seed,
)
from nupic.research.frameworks.pytorch.models.le_sparse_net import LeSparseNet
from nupic.research.frameworks.pytorch.models.resnet_models import resnet9
from nupic.torch.models.sparse_cnn import GSCSparseCNN, GSCSuperSparseCNN
from nupic.torch.modules import rezero_weights, update_boost_strength


def get_logger(name, verbose):
    """Configure Logger based on verbose level (0: ERROR, 1: INFO, 2: DEBUG)"""
    logger = logging.getLogger(name)
    if verbose == 0:
        logger.setLevel(logging.ERROR)
    elif verbose == 1:
        logger.setLevel(logging.INFO)
    else:
        logger.setLevel(logging.DEBUG)

    return logger


class SparseSpeechExperiment(object):
    """This experiment tests the Google Speech Commands dataset, available
    here:

    http://download.tensorflow.org/data/speech_commands_v0.01.tar
    """

    def __init__(self, config):
        """Called once at the beginning of each experiment."""
        self.start_time = time.time()
        self.logger = get_logger(config["name"], config.get("verbose", 2))
        self.logger.debug("Config: %s", config)

        # Setup random seed
        seed = config["seed"]
        set_random_seed(seed)

        # Get our directories correct
        self.data_dir = config["data_dir"]

        # Configure Model
        self.model_type = config["model_type"]
        self.num_classes = 12
        self.log_interval = config["log_interval"]
        self.batches_in_epoch = config["batches_in_epoch"]
        self.batch_size = config["batch_size"]
        self.background_noise_dir = config["background_noise_dir"]
        self.noise_values = [0.0, 0.05, 0.1, 0.15, 0.2, 0.25, 0.3, 0.35, 0.4, 0.45, 0.5]

        self.load_datasets()

        if self.model_type == "le_sparse":
            model = LeSparseNet(
                input_shape=config.get("input_shape", (1, 32, 32)),
                cnn_out_channels=config["cnn_out_channels"],
                cnn_activity_percent_on=config["cnn_percent_on"],
                cnn_weight_percent_on=config["cnn_weight_sparsity"],
                linear_n=config["linear_n"],
                linear_activity_percent_on=config["linear_percent_on"],
                linear_weight_percent_on=config["weight_sparsity"],
                boost_strength=config["boost_strength"],
                boost_strength_factor=config["boost_strength_factor"],
                use_batch_norm=config["use_batch_norm"],
                dropout=config.get("dropout", 0.0),
                num_classes=self.num_classes,
                k_inference_factor=config["k_inference_factor"],
<<<<<<< HEAD
                activation_fct_before_max_pool=config.get(
                    "activation_fct_before_max_pool", False),
                consolidated_sparse_weights=config.get(
                    "consolidated_sparse_weights", False)
=======
                activation_fct_before_max_pool=config["activation_fct_before_max_pool"],
                use_kwinners_local=config.get("use_kwinner_local", False),
>>>>>>> 7578af25
            )

        elif self.model_type == "resnet9":
            model = resnet9(
                num_classes=self.num_classes, in_channels=1
            )

        elif self.model_type == "gsc_sparse_cnn":
            model = GSCSparseCNN()

        elif self.model_type == "gsc_super_sparse_cnn":
            model = GSCSuperSparseCNN()

        else:
            raise RuntimeError("Unknown model type: " + self.model_type)

        self.use_cuda = torch.cuda.is_available()
        self.logger.debug("use_cuda %s", self.use_cuda)
        if self.use_cuda:
            self.device = torch.device("cuda")
            model = model.cuda()
        else:
            self.device = torch.device("cpu")

        self.logger.debug("device %s", self.device)
        if torch.cuda.device_count() > 1:
            self.logger.debug("Using %s GPUs", torch.cuda.device_count())
            model = torch.nn.DataParallel(model)

        self.model = model
        self.logger.debug("Model: %s", self.model)
        self.logger.debug("Model non-zero params: %s", count_nonzero_params(self.model))
        self.learning_rate = config["learning_rate"]
        self.optimizer = self.create_optimizer(config, self.model)
        self.lr_scheduler = self.create_learning_rate_scheduler(config, self.optimizer)

    def save(self, checkpoint_path):
        checkpoint_path = os.path.join(checkpoint_path, "model.pt")
        torch.save(self.model.state_dict(), checkpoint_path)
        return checkpoint_path

    def restore(self, checkpoint_path):
        checkpoint_path = os.path.join(checkpoint_path, "model.pt")
        self.model.load_state_dict(
            torch.load(checkpoint_path, map_location=self.device)
        )

    def create_learning_rate_scheduler(self, params, optimizer):
        """Creates the learning rate scheduler and attach the optimizer."""
        lr_scheduler = params.get("lr_scheduler", None)
        if lr_scheduler is None:
            return None

        if lr_scheduler == "StepLR":
            lr_scheduler_params = (
                "{'step_size': 1, 'gamma':" + str(params["learning_rate_factor"]) + "}"
            )

        else:
            lr_scheduler_params = params.get("lr_scheduler_params", None)
            if lr_scheduler_params is None:
                raise ValueError(
                    "Missing 'lr_scheduler_params' for {}".format(lr_scheduler)
                )

        # Get lr_scheduler class by name
        clazz = eval("torch.optim.lr_scheduler.{}".format(lr_scheduler))

        # Parse scheduler parameters from config
        lr_scheduler_params = eval(lr_scheduler_params)

        return clazz(optimizer, **lr_scheduler_params)

    def create_optimizer(self, params, model):
        """Create a new instance of the optimizer."""
        lr = params["learning_rate"]
        print("Creating optimizer with learning rate=", lr)
        if params["optimizer"] == "SGD":
            optimizer = optim.SGD(
                model.parameters(),
                lr=lr,
                momentum=params["momentum"],
                weight_decay=params["weight_decay"],
            )
        elif params["optimizer"] == "Adam":
            optimizer = optim.Adam(model.parameters(), lr=lr)
        else:
            raise LookupError("Incorrect optimizer value")

        return optimizer

    def train(self, epoch):
        """Train one epoch of this model by iterating through mini batches.

        An epoch ends after one pass through the training set, or if the
        number of mini batches exceeds the parameter "batches_in_epoch".
        """
        self.logger.info("epoch: %s", epoch)

        t0 = time.time()

        self.logger.info(
            "Learning rate: %s",
            self.learning_rate
            if self.lr_scheduler is None
            else self.lr_scheduler.get_lr(),
        )

        self.pre_epoch()
        self.model.train()
        for batch_idx, (data, target) in enumerate(self.train_loader):
            # data = torch.unsqueeze(data, 1)
            data, target = data.to(self.device), target.to(self.device)
            self.optimizer.zero_grad()
            output = self.model(data)
            loss = F.nll_loss(output, target)
            loss.backward()
            self.optimizer.step()

            if batch_idx >= self.batches_in_epoch:
                break
        self.post_epoch()

        self.logger.info("training duration: %s", time.time() - t0)

    def post_epoch(self):
        self.model.apply(rezero_weights)
        self.lr_scheduler.step()
        self.train_loader.dataset.load_next()

    def pre_epoch(self):
        self.model.apply(update_boost_strength)

    def test(self, test_loader=None):
        """Test the model using the given loader and return test metrics."""
        if test_loader is None:
            test_loader = self.test_loader

        self.model.eval()
        test_loss = 0
        correct = 0

        with torch.no_grad():
            for data, target in test_loader:
                data, target = data.to(self.device), target.to(self.device)
                output = self.model(data)
                test_loss += F.nll_loss(output, target, reduction="sum").item()
                pred = output.max(1, keepdim=True)[1]
                correct += pred.eq(target.view_as(pred)).sum().item()

        test_loss /= len(test_loader.sampler)
        test_error = 100.0 * correct / len(test_loader.sampler)

        entropy = self.entropy()
        ret = {
            "total_correct": correct,
            "mean_loss": test_loss,
            "mean_accuracy": test_error,
            "entropy": float(entropy),
            "total_samples": len(test_loader.sampler)
        }

        return ret

    def entropy(self):
        """Returns the current entropy."""
        entropy = 0
        for module in self.model.modules():
            if module == self.model:
                continue
            if hasattr(module, "entropy"):
                entropy += module.entropy()

        return entropy

    def validate(self):
        """Run validation."""
        if self.validation_loader:
            return self.test(self.validation_loader)
        return None

    def run_noise_tests(self):
        """
        Test the model with different noise values and return test metrics.
        Loads pre-generated noise dataset with noise transforms included
        """
        ret = {}
        for noise in self.noise_values:
            noise_qualifier = "{:02d}".format(int(100 * noise))
            self.test_loader.dataset.load_qualifier(noise_qualifier)
            ret[noise] = self.test(self.test_loader)
        return ret

    def load_datasets(self):
        """
        GSC specifies specific files to be used as training, test, and validation.

        We assume the data has already been processed using the pre-processing scripts
        here: https://github.com/numenta/nupic.torch/tree/master/examples/gsc
        """
        validation_dataset = PreprocessedDataset(
            cachefilepath=self.data_dir,
            basename="gsc_valid",
            qualifiers=[""],
        )

        test_dataset = PreprocessedDataset(
            cachefilepath=self.data_dir,
            basename="gsc_test_noise",
            qualifiers=["{:02d}".format(int(100 * n)) for n in self.noise_values],
        )
        train_dataset = PreprocessedDataset(
            cachefilepath=self.data_dir,
            basename="gsc_train",
            qualifiers=range(30),
        )

        self.train_loader = DataLoader(
            train_dataset, batch_size=self.batch_size, shuffle=True
        )

        self.validation_loader = DataLoader(
            validation_dataset, batch_size=self.batch_size, shuffle=False
        )

        self.test_loader = DataLoader(
            test_dataset, batch_size=self.batch_size, shuffle=False
        )<|MERGE_RESOLUTION|>--- conflicted
+++ resolved
@@ -97,15 +97,11 @@
                 dropout=config.get("dropout", 0.0),
                 num_classes=self.num_classes,
                 k_inference_factor=config["k_inference_factor"],
-<<<<<<< HEAD
                 activation_fct_before_max_pool=config.get(
                     "activation_fct_before_max_pool", False),
                 consolidated_sparse_weights=config.get(
-                    "consolidated_sparse_weights", False)
-=======
-                activation_fct_before_max_pool=config["activation_fct_before_max_pool"],
+                    "consolidated_sparse_weights", False),
                 use_kwinners_local=config.get("use_kwinner_local", False),
->>>>>>> 7578af25
             )
 
         elif self.model_type == "resnet9":
