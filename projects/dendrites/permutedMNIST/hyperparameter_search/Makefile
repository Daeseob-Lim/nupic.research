:::bash

.PHONY: clean all

all: figs/hyperparameter_search_panel.png figs/hyperparameter_search_panel_along_tasks.png \
	figs/hyperparameter_search_panel_with_si_dendrites.png

data_hyperparameter_search/segment_search_lasttask.csv: ../analyze_results.py
	python ../analyze_results.py segment_search -n segment_search -o lasttask && \
	mv segment_search_lasttask.pkl segment_search_lasttask.csv segment_search_lasttask_analysis.csv data_hyperparameter_search/

data_hyperparameter_search/segment_search_50_lasttask.csv: ../analyze_results.py
	python ../analyze_results.py segment_search_50 -n segment_search_50 -o lasttask && \
	mv segment_search_50_lasttask.pkl segment_search_50_lasttask.csv segment_search_50_lasttask_analysis.csv data_hyperparameter_search/

data_hyperparameter_search/kw_sparsity_search_lasttask.csv: ../analyze_results.py
	python ../analyze_results.py kw_sparsity_search -n kw_sparsity_search -o lasttask && \
	mv kw_sparsity_search_lasttask.pkl kw_sparsity_search_lasttask.csv kw_sparsity_search_lasttask_analysis.csv data_hyperparameter_search/

data_hyperparameter_search/kw_sparsity_search_50_lasttask.csv: ../analyze_results.py
	python ../analyze_results.py kw_sparsity_search_50 -n kw_sparsity_search_50 -o lasttask && \
	mv kw_sparsity_search_50_lasttask.pkl kw_sparsity_search_50_lasttask.csv kw_sparsity_search_50_lasttask_analysis.csv data_hyperparameter_search/

data_hyperparameter_search/w_sparsity_search_lasttask.csv: ../analyze_results.py
	python ../analyze_results.py w_sparsity_search -n w_sparsity_search -o lasttask && \
	mv w_sparsity_search_lasttask.pkl w_sparsity_search_lasttask.csv w_sparsity_search_lasttask_analysis.csv data_hyperparameter_search/

data_hyperparameter_search/w_sparsity_search_50_lasttask.csv: ../analyze_results.py
	python ../analyze_results.py w_sparsity_search_50 -n w_sparsity_search_50 -o lasttask && \
	mv w_sparsity_search_50_lasttask.pkl w_sparsity_search_50_lasttask.csv w_sparsity_search_50_lasttask_analysis.csv data_hyperparameter_search/

figs/hyperparameter_search_panel.png: hyperparameters_figures.py \
	data_hyperparameter_search/segment_search_lasttask.csv \
	data_hyperparameter_search/segment_search_50_lasttask.csv \
	data_hyperparameter_search/kw_sparsity_search_lasttask.csv \
	data_hyperparameter_search/kw_sparsity_search_50_lasttask.csv \
	data_hyperparameter_search/w_sparsity_search_lasttask.csv \
	data_hyperparameter_search/w_sparsity_search_50_lasttask.csv
	python hyperparameters_figures.py

data_hyperparameter_search/segment_search_all.csv: ../analyze_results.py
	python ../analyze_results.py segment_search -n segment_search -o all && \
	mv segment_search_all.pkl segment_search_all.csv segment_search_all_analysis.csv data_hyperparameter_search/

data_hyperparameter_search/segment_search_50_all.csv: ../analyze_results.py
	python ../analyze_results.py segment_search_50 -n segment_search_50 -o all && \
	mv segment_search_50_all.pkl segment_search_50_all.csv segment_search_50_all_analysis.csv data_hyperparameter_search/

data_hyperparameter_search/kw_sparsity_search_all.csv: ../analyze_results.py
	python ../analyze_results.py kw_sparsity_search -n kw_sparsity_search -o all && \
	mv kw_sparsity_search_all.pkl kw_sparsity_search_all.csv kw_sparsity_search_all_analysis.csv data_hyperparameter_search/

data_hyperparameter_search/kw_sparsity_search_50_all.csv: ../analyze_results.py
	python ../analyze_results.py kw_sparsity_search_50 -n kw_sparsity_search_50 -o all && \
	mv kw_sparsity_search_50_all.pkl kw_sparsity_search_50_all.csv kw_sparsity_search_50_all_analysis.csv data_hyperparameter_search/

data_hyperparameter_search/w_sparsity_search_all.csv: ../analyze_results.py
	python ../analyze_results.py w_sparsity_search -n w_sparsity_search -o all && \
	mv w_sparsity_search_all.pkl w_sparsity_search_all.csv w_sparsity_search_all_analysis.csv data_hyperparameter_search/

data_hyperparameter_search/w_sparsity_search_50_all.csv: ../analyze_results.py
	python ../analyze_results.py w_sparsity_search_50 -n w_sparsity_search_50 -o all && \
	mv w_sparsity_search_50_all.pkl w_sparsity_search_50_all.csv w_sparsity_search_50_all_analysis.csv data_hyperparameter_search/

figs/hyperparameter_search_panel_along_tasks.png: hyperparameters_figures.py \
	data_hyperparameter_search/segment_search_all.csv \
	data_hyperparameter_search/segment_search_50_all.csv \
	data_hyperparameter_search/kw_sparsity_search_all.csv \
	data_hyperparameter_search/kw_sparsity_search_50_all.csv \
	data_hyperparameter_search/w_sparsity_search_all.csv \
	data_hyperparameter_search/w_sparsity_search_50_all.csv
	python hyperparameters_figures.py

data_hyperparameter_search_with_si_dendrites/si_centroid_hp_10.csv: ../analyze_results.py
	python ../analyze_results.py si_centroid_hp_10 -n si_centroid_hp_10 -o lasttask && \
	mv si_centroid_hp_10_lasttask.pkl si_centroid_hp_10_lasttask.csv si_centroid_hp_10_lasttask_analysis.csv data_hyperparameter_search_with_si_dendrites/

data_hyperparameter_search_with_si_dendrites/si_centroid_hp_10_control.csv: ../analyze_results.py
	python ../analyze_results.py si_centroid_hp_10_control -n si_centroid_hp_10_control -o lasttask && \
	mv si_centroid_hp_10_control_lasttask.pkl si_centroid_hp_10_control_lasttask.csv si_centroid_hp_10_control_lasttask_analysis.csv data_hyperparameter_search_with_si_dendrites/

figs/hyperparameter_search_panel_with_si_dendrites.png: hyperparameters_dendrites_with_si_figures.py \
	data_hyperparameter_search_with_si_dendrites/si_centroid_hp_10_lasttask.csv \
	data_hyperparameter_search_with_si_dendrites/si_centroid_hp_10_control.csv
	python hyperparameters_dendrites_with_si_figures.py

data_hyperparameter_search/cross_hyperparameter_search.csv: ../analyze_results.py
	python ../analyze_results.py cross_search -n cross_search -o lasttask && \
	mv cross_search_lasttask.pkl cross_search_lasttask.csv cross_search_lasttask_analysis.csv data_cross_hyperparameter_search/

clean:
	rm -rf data_hyperparameter_search/*
<<<<<<< HEAD
	rm -rf data_hyperparameter_search_with_si/*
=======
	rm -rf data_cross_hyperparameter_search/*
>>>>>>> a7affbf3
	rm -rf figs/*<|MERGE_RESOLUTION|>--- conflicted
+++ resolved
@@ -90,9 +90,6 @@
 
 clean:
 	rm -rf data_hyperparameter_search/*
-<<<<<<< HEAD
 	rm -rf data_hyperparameter_search_with_si/*
-=======
 	rm -rf data_cross_hyperparameter_search/*
->>>>>>> a7affbf3
 	rm -rf figs/*